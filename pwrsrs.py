from fractions import Fraction as F
from itertools import count, islice, repeat, chain, starmap
import math

pstestlimit = 5

def memoizedGenerator( gen ):
    _iter = gen()
    _cache = []

    def _gen():
        for n in count():
            if n < len(_cache):
                yield _cache[n]
            else:
                term = next(_iter)
                _cache.append(term)
                yield term

    return _gen

def num_to_str( term ):
    if isinstance(term, float):
        return "\t% .3e" % term
    else:
        return "\t"+str(term)

class PowerSeries(object):
    def __init__(self, g=None):
        self.__g = g

    def __eq__(self, entry):
        print("Warning: comparing powerseries!")
        return Equal( self, entry )

    def __iter__( self ):
        return self.__g() if self.__g else repeat(0)

    def __str__(self):
        return self.getstr()

    def getstr(self, nums=[], term_to_str=num_to_str):
        def gen_str():
            if isinstance(nums, int):
                n = nums
                r = nums
            else:
                n = nums[0] if nums else pstestlimit
                r = nums[1:] if nums else []
            
            is_pps = isinstance(self.zero, PowerSeries)

            for term in islice(self, n):
                if is_pps:
                    yield term.getstr(r) + "\n"
                else:
                    yield term_to_str(term) + ", "

        return "".join(gen_str()) + "..."

    def __getitem__(self, key):
        """

        Access items of power series with an index or a slice. 
        Warning: Access by slice just returns a slice and not 
        a list or tuple.

        Use list(P[:10]) to get a list of the first 10 coefficients.

        """
        if isinstance(key, slice):
            return islice(self, key.start, key.stop, key.step)
        else:
            return next(islice(self, key, None))

    def deep_map( self, func, n=1 ):
        """

        Helper function, which maps a function to the power 
        series at nestedness level n. Deep_maps is essentially 
        an iterated map function used to handle the multivariate 
        power series. 

        """

        if n == 0:
            return func(self)

        if n == 1:
            @memoizedGenerator
            def _deep_map():
                return map( func, self )

            return PowerSeries( _deep_map )
        else:
            return self.deep_map( lambda x: x.deep_map(func, n-1) )

    @property
    def ord2exp(self):
        """

        Converts an ordinary generating function to an 
        exponential generating function. 

        Example:

        >>> Equal((1/(1-X)).ord2exp, exp(X))
        True
        """
        def _ord2exp(f=1):
            for n,term in enumerate(self):
                yield F(term, f)
                f*= n+1

        return PowerSeries(_ord2exp)

    @property
    def exp2ord(self):
        """

        Converts an exponential generating function to an 
        ordinary generating function. 
        
        Example:

        >>> Equal(exp(X).exp2ord, 1/(1-X))
        True
        """
        def _exp2ord(f=1):
            for n,term in enumerate(self):
                yield term * f
                f*= n+1

        return PowerSeries(_exp2ord)

    @property
    def zero(self):
        """ 

        Returns the constant term of the power series. 

        """

        for term in self:
            return term

    @property
    def tail(self):
        """ 

        Returns everything except the constant term as a 
        new power series.

        """

        def _tail():
            return islice(self, 1, None)

        return PowerSeries(_tail)

    @property
    def xmul(self):
        """ 

        Shifts the coefficients of the power series P by one 
        term such that P.xmul has 0 as constant term. 

        """
        
        def _xmul():
            return chain( ( self.zero*0,), self )

        return PowerSeries(_xmul)

    def __add__(self, entry):
        """

        Implements power series addition. 

        """
        if is_powerseries(entry):
            @memoizedGenerator
            def _add():
                return starmap( lambda a,b: a+b, zip( self, entry ) )
        else:
            def _add():
                return chain( map( lambda a: a+entry, islice(self, 0, 1) ), islice(self, 1, None) )

        return PowerSeries(_add)

    __radd__ = __add__

    def __sub__(self, entry):
        return self + (-entry)

    def __rsub__(self, entry):
        return entry + (-self)

    def __neg__(self):
        return self.deep_map( lambda x: -x )

    def __mul__(self, entry):
        """

        Implements multiplication of power series. Only minor 
        modifications were necessary in P. Donis original code 
        to handle multivariate power series. 

        Example:

        >>> Equal((exp(X-Z)/(1-X)) * (exp(Y+Z)/(1-Y)), exp(X+Y)/(1-X-Y+X*Y))
        True
        """
        if not is_powerseries(entry):
            if entry == 1:
                return self
            elif entry == 0:
                if is_powerseries(self.zero):
                    z = self.zero*0
                    def _z():
                        return repeat( z )

                    return PowerSeries(_z)
                else:
                    return PowerSeries()
            else:
                return self.deep_map( lambda x: x*entry )
        
        @memoizedGenerator
        def _mul():
            f0 = self.zero
            g0 = entry.zero
            yield f0 * g0

            F = self.tail
            G = entry.tail

            mterms = [(F * G).xmul]
            if is_powerseries(f0) or f0 != 0:
                f0G = G.deep_map( lambda x: x*f0 )
                mterms.append(f0G)
            if is_powerseries(g0) or g0 != 0:
                g0F = F.deep_map( lambda x: x*g0 )
                mterms.append(g0F)
            
            for terms in zip(*mterms):
                yield sum(terms)

        return PowerSeries(_mul)

    __rmul__ = __mul__

    def __truediv__(self, entry):
        if is_powerseries(entry):
            return entry.__rtruediv__(self)
        elif entry == 1:
            return self
        elif entry == 0:
            raise ValueError("Zero division error")
        else:
            return self * (F(1, 1) / entry)

    def __rtruediv__(self, entry):
        """

        Implements division of power series P/Q. If Q has 
        an integer constant term != 1, the P/Q will be given 
        as a power series of Fractions even if P is an integer 
        power series. 

        Examples:

        >>> A = 10/ (1 - X)
        >>> Equal(A, 1/(1-X) * 10 )
        True

        >>> B = 1 / (1 - X - X*Y)
        >>> Equal(1/B, 1-X-X*Y)
        True

        >>> C = 100*solve( Y - X*exp(X) )[0].tail
        >>> Equal( C/C, 1 )
        True

        """

        @memoizedGenerator
        def _rdiv():
            f0 = self.zero
            if isinstance(f0, int):
                recip = F(1, f0)
            else:
                recip = 1 / f0

            if not is_powerseries(entry):
                yield entry * recip

                for term in ( (self.tail * R).deep_map( lambda x: -x*recip ) ):
                    yield term
            else:
                yield entry.zero * recip

                for term in ( (entry.tail-self.tail * R).deep_map( lambda x: x*recip ) ):
                    yield term

        R = PowerSeries(_rdiv)
        return R

    def __pow__( self, alpha ):
        """

        Implements taking powers of power series. For positive integers 
        as arguments where are no restrictions on the power series. For all 
        other exponents the power series needs to have a non-zero constant 
        coefficient. This function is based on P. Donis' code. 

        Examples:

        >>> Equal(X**0, I)
        True

        >>> Equal(X*X, X**2)
        True
    
        >>> Equal( log((1/(1+X))**(F(3,2))), -F(3,2)*log(1+X))
        True

        >>> Equal(exp( X + 3*Y )**F(-4,7), exp( -F(4,7) * (X + 3*Y) ))
        True

        """
            
        f0 = self.zero
        if not is_powerseries(f0) and f0 == 0:
            if isinstance(alpha, int) and alpha >= 0:
                if alpha == 0:
                    return self*0 + 1
                    
                @memoizedGenerator
                def _pow():
                    for e in repeat(0, alpha):
                        yield e
                    for term in self.tail ** alpha:
                        yield term
                
                return PowerSeries(_pow)
            else:
                raise ValueError("Can't raise powerseries with vanishing first term to non positive integer power")

        c0 = self.zero**alpha if is_powerseries(self.zero) or self.zero != 1 else 1

        @memoizedGenerator
        def _pow():
            for term in integral(alpha * P * D(self) / self, c0 ):
                yield term

        P = PowerSeries(_pow)
        return P

    def compose(self, *args):
        """

        Implements general power series composition. The first 
        argument is composed with the first variable or nestedness 
        level, the second with the second nestedness level and so on. 

        In power series symbols, compose with 
        arguments f_1, ..., f_n calculates
        P( f_1(x,y,z), ..., f_n(x,y,z), x, y, z, ...)
        Note that we continue with x,y,z if we have more variables 
        then arguments. 
        
        For instance, 

        >>> P = X + 3*Y
        >>> Equal( P(Y, exp(X)-1), Y + 3*exp(X)-3 )
        True

        Composition can also be used to shuffle the variables of power 
        series if necessary:

        >>> P = X*exp(Y)
        >>> Equal( P(Y, X), Y*exp(X) )
        True

        Furthermore we can reduce the depth of the powerseries by 
        associating different variables.

        >>> Equal( P(X,X), X*exp(X) )
        True

        Note that P(X) gives the same result as P(X,X) if P is a bivariate 
        power series.


        Examples:

        >>> Equal((1/(1-X-X*Y))(X,X), 1/(1-X-X**2))
        True

        >>> A = exp(X)
        >>> B = log(1/(1-X)) 
        >>> Equal( A(B), 1/(1-X) )
        True

        >>> Equal((1/(1-X-X*Y))(Y,X), 1/(1-Y-Y*X))
        True

        >>> Equal((1/(1-X-X*Y))(Y), 1/(1-Y-Y*X))
        True

        >>> Equal((1/(1-X-Z))(X,Y,X*Y), 1/(1-X-X*Y))
        True

        >>> Equal((1/(1-X))(Y), 1/(1-Y))
        True

        """

        n = len(args)

        try:
            k,a = next( ( (k,a) for k,a in enumerate(args) if not is_powerseries(a) ) )

            if a == 0:
                if n > 1:
                    return self.deep_map( lambda x: x.zero, k )( *(args[:k] + args[k+1:]) )
                else:
                    return self.zero
            else:
                raise ValueError("Can't calculate powerseries at non-zero value")

        except StopIteration:
            pass

        get_zero = lambda d: d.zero if is_powerseries(d) else d
        get_D    = lambda d: D(d)   if is_powerseries(d) else 0

        @memoizedGenerator
        def _compose():
            G = ( self.deep_map( D, k ) for k in range(n) )
            F = map( D, args )

            r = sum( g.deep_map(lambda x, f=f: x*f, n) for g,f in zip(G, F) ) + self.deep_map( get_D, n )

            z = self.deep_map( get_zero, n )

            c0 = z( *map( lambda x: x.zero, args ) )

            for term in integral(r(*args), c0):
                yield term

        return PowerSeries(_compose)

    def __call__( self, *args ):
        return self.compose(*args)

    def exp( self ):
        if not is_powerseries(self):
            if self == 0:
                return 1
            else:
                raise ValueError("You can't calculate exp of %d with the powerseries package" % self)

        """

        >>> e = exp(X)
        >>> Equal( e, D(e) )
        True
        >>> Equal( e, integral(e, 1) )
        True
        >>> Equal( log(e), X )
        True
        >>> d = exp(3*X*X)
        >>> Equal(d*e, exp(X + 3*X**2))
        True

        """
        f0 = self.zero
        if is_powerseries( f0 ):
            c0 = exp(f0)
        elif f0 == 0:
            c0 = 1
        else:
            raise ValueError("Can't take exp of powerseries with non-zero constant term")

        @memoizedGenerator
        def _exp():
            for term in integral( E * D(self), c0 ):
                yield term

        E = PowerSeries(_exp)
        return E

    def log( self ):
        """

        >>> l = log(1+X) 
        >>> Equal( 3*l, log((1+X)*(1+X)*(1+X)) )
        True
        >>> Equal( D(l), 1/(1+X) )
        True

        """
        f0 = self.zero
        if is_powerseries( f0 ):
            c0 = log(f0)
        elif f0 == 1:
            c0 = 0
        else:
            raise ValueError("Can't take log of powerseries with non-unit constant term")

        @memoizedGenerator
        def _log():
            for term in integral( D(self)/self, c0 ):
                yield term

        return PowerSeries(_log)

    def D( self, n=1 ):
        if n == 1:
            @memoizedGenerator
            def _D():
                return starmap( lambda n,x: (n+1)*x, enumerate(self.tail) )

            return PowerSeries(_D)
        elif n == 0:
            return f
        elif isinstance(n, int) and n > 1:
            return D( D(self), n-1 )
        else:
            raise ValueError("Can't take %d-th derivative" % n)

    def integral( self, const=0 ):
        @memoizedGenerator
        def _int():
            return chain( (const,), starmap( lambda n,x: F(1,n+1)*x, enumerate(self) ) )

        return PowerSeries(_int)

def exp( f ):
    if is_powerseries(f):
        return f.exp()
    else:
        return math.exp(f)

def log( f ):
    if is_powerseries(f):
        return f.log()
    else:
        return math.log(f)

def D( f, n=1 ):
    return f.D(n)

def integral( f, const=0 ):
    return f.integral(const)

def tensor( *args ):
    if len(args) == 1:
        return args[0]
    elif len(args) == 2:
        f0, f1 = args[0], args[1]

        if not is_powerseries(f0) or not is_powerseries(f1):
            return f0 * f1
        else:
            return f0.deep_apply( lambda x: tensor(x, f1) )
    elif len(args) > 2:
        return tensor( args[0], tensor( *args[1:] ) )
    else:
        return 0

def Equal( entry1, entry2, n=pstestlimit ):
    if not is_powerseries( entry1 ) and not is_powerseries( entry2 ):
        return entry1 == entry2
    elif not is_powerseries( entry1 ):
        return Equal(entry2.zero, entry1) and Equal(entry2.tail, PowerSeries())
    elif not is_powerseries( entry2 ):
        return Equal(entry1.zero, entry2) and Equal(entry1.tail, PowerSeries())
    else:
        return all( Equal( s, e, n) for s,e in islice(zip(entry1, entry2), n) )

def is_powerseries( entry ):
    return isinstance(entry, PowerSeries)

def linsolve( M, b ): 
    """

    Helper function that solves linear equation systems 
    Mx = b for x where entries of the matrix M and the 
    vector b can be power series.

    >>> W = [ [ exp(X+2*Y), log(1+Y) ], [ X**2 - exp(Y*(exp(X)-1)), 1/(1-X*Y-X) ]  ]
    >>> B = [  X + Y*3 ,  1/(1-X*Y) ]
    >>> W2 = W[:]
    >>> B2 = B[:]

    >>> R = linsolve( W, B )
    >>> Equal(R[0]*W2[0][0] + R[1]*W2[0][1] - B2[0], tensor(ZERO, ZERO))
    True

    >>> Equal(R[0]*W2[1][0] + R[1]*W2[1][1] - B2[1], tensor(ZERO, ZERO))
    True

    """

    get_deep_zero = lambda d: get_deep_zero(d.zero) if is_powerseries(d) else d

    n = len(M)
    diag = [0]*n
    for i in range(n):
        for k in range(i, n):
            if get_deep_zero(M[k][i]) != 0:
                break
        else:
            raise ValueError("Zero division Error")

        if k != i:
            M[i], M[k] = M[k], M[i]
            b[i], b[k] = b[k], b[i]

        inv = F(1,1)/M[i][i]
        diag[i] = inv

        for j in range(i+1, n):
            d = M[j][i]*inv
            b[j] = b[j] - b[i]*d
            M[j]= [0]*(i+1) + [ t - r*d for t,r in islice(zip(M[j], M[i]), i+1, n) ]

    for i in reversed(range(n)):
        b[i] = diag[i]*(b[i] - sum( M[i][j]*b[j] for j in range(i+1,n) ))

    return b

def solve( *args ):
    """

    This function solves arbitrary equation systems for power series 
    (as far as the solution in terms of power series is straightforward).
    
    Each argument is an equation giving a restriction on the solution. 
    
    In power series symbols this function with f_1, ..., f_n 
    given as arguments calculates the solutions g_1, ..., g_n of

    f_1(g_1(X,Y,...),..., g_n(X,Y,...),X,Y,...) = 0
    f_2(g_1(X,Y,...),..., g_n(X,Y,...),X,Y,...) = 0
    ...
    f_n(g_1(X,Y,...),..., g_n(X,Y,...),X,Y,...) = 0

    The solutions g_1, ..., g_n are returned as a tuple. 

    Examples:
        
    >>> Equal(solve( Y-1 + exp(X))[0], log(1-X))
    True

    >>> T = [ log(1+X) + exp(Y)-1 + Z, 1/(1-X-X*Y) - 1 + Z ]
    >>> all( Equal(t( solve(t)[0] ), tensor(ZERO, ZERO)) for t in T )
    True

    >>> W = [ X + Y + 2*Z + Y*Y - Y*Y*Y, X + Z + X*X ]
    >>> R = solve(*W)

    >>> Equal( W[0](*R), ZERO )
    True
    >>> Equal( W[1](*R), ZERO )
    True

    """

    get_zero = lambda d: d.zero if is_powerseries(d) else d
    get_D    = lambda d: D(d)   if is_powerseries(d) else 0

    n = len(args)

    a_n_zero = args
    for i in range(n):
        a_n_zero = tuple( a.zero for a in a_n_zero )
    
    if any( not is_powerseries(az) for az in a_n_zero ):
        if all( az == 0 for az in a_n_zero ):
            return (0,)*n
        else:
            raise ValueError("No solution")
    
    c0s = solve( *[ a.deep_map( get_zero, n ) for a in args ] )

    m = [ [ a.deep_map( D, k ) for k in range(n) ] for a in args  ]
    b = [  -a.deep_map( get_D, n ) for a in args ]

    dfs = linsolve( m, b )
    
    def make_solver( df, c0 ):
        @memoizedGenerator
        def _solve():
            for term in integral( df(*SOL), c0 ):
                yield term

        return PowerSeries(_solve)

    SOL = tuple( make_solver( df, c0 ) for df, c0 in zip(dfs, c0s) )

    return SOL

<<<<<<< HEAD
=======
def D( f, n=1 ):
    """

    Gives the term-wise derivative of a power series. 

    """

    if n == 1:
        @memoizedGenerator
        def _D():
            return starmap( lambda n,x: (n+1)*x, enumerate(f.tail) )

        return PowerSeries(_D)
    elif n == 0:
        return f
    elif isinstance(n, int) and n > 1:
        return D( D(f), n-1 )
    else:
        raise ValueError("Can't take %d-th derivative" % n)

def integral( f, const=0 ):
    """

    Gives the term-wise integral of a power series. 

    """

    @memoizedGenerator
    def _int():
        return chain( (const,), starmap( lambda n,x: F(1,n+1)*x, enumerate(f) ) )

    return PowerSeries(_int)

def tensor( *args ):
    """
    
    Multiplies two power series and concatinates the variables. That means 
    if f_1, ..., f_n are given as arguments, tensor calculates,

    f_1(X_1, ..., X_n) f_2(X_(n+1), ..., X_m) f_3(X_(m+1), ... ) ...

    Example:

    >>> A = exp(X)
    >>> B = log(1+X)

    >>> Equal( tensor(A,B)(X,X), A*B )
    True
    """

    if len(args) == 1:
        return args[0]
    elif len(args) > 2:
        return tensor( args[0], tensor( *args[1:] ) )
    elif len(args) == 2:
        f0, f1 = args[0], args[1]

        if not is_powerseries(f0) or not is_powerseries(f1):
            return f0 * f1
        else:
            return f0.deep_map( lambda x: tensor(x, f1) )
    else:
        return 0

def exp( f ):
    """

    Implements the exponential on power series. This function is based on P. Donis 
    implementation.

    Examples:

    >>> e = exp(X)
    >>> Equal( e, D(e) )
    True
    >>> Equal( e, integral(e, 1) )
    True
    >>> Equal( log(e), X )
    True
    >>> d = exp(3*X*X)
    >>> Equal(d*e, exp(X + 3*X**2))
    True

    """
    f0 = f.zero
    if is_powerseries( f0 ):
        c0 = exp(f0)
    elif f0 == 0:
        c0 = 1
    else:
        raise ValueError("Can't take exp of powerseries with non-zero constant term")

    if not is_powerseries(f):
        if f == 0:
            return 1
        else:
            raise ValueError("You can't calculate exp of %d with the powerseries package" % f)


    @memoizedGenerator
    def _exp():
        for term in integral( E * D(f), c0 ):
            yield term

    E = PowerSeries(_exp)
    return E

def log( f ):
    """

    Implements the logarithm on power series. This function is based on P. Donis 
    implementation.

    Examples:

    >>> l = log(1+X) 
    >>> Equal( 3*l, log((1+X)*(1+X)*(1+X)) )
    True
    >>> Equal( D(l), 1/(1+X) )
    True

    """
    f0 = f.zero
    if is_powerseries( f0 ):
        c0 = log(f0)
    elif f0 == 1:
        c0 = 0
    else:
        raise ValueError("Can't take log of powerseries with non-unit constant term")

    @memoizedGenerator
    def _log():
        for term in integral( D(f)/f, c0 ):
            yield term

    return PowerSeries(_log)

>>>>>>> 9b4d07d1
ZERO = PowerSeries()
I = 1 + ZERO
X = I.xmul
Y = tensor(I, X)
Z = tensor(I, Y)

if __name__ == '__main__':
    import doctest
    doctest.testmod()<|MERGE_RESOLUTION|>--- conflicted
+++ resolved
@@ -456,26 +456,31 @@
         return self.compose(*args)
 
     def exp( self ):
+        """
+
+        Implements the exponential on power series. This function is based on P. Donis 
+        implementation.
+
+        Examples:
+
+        >>> e = exp(X)
+        >>> Equal( e, D(e) )
+        True
+        >>> Equal( e, integral(e, 1) )
+        True
+        >>> Equal( log(e), X )
+        True
+        >>> d = exp(3*X*X)
+        >>> Equal(d*e, exp(X + 3*X**2))
+        True
+
+        """
         if not is_powerseries(self):
             if self == 0:
                 return 1
             else:
                 raise ValueError("You can't calculate exp of %d with the powerseries package" % self)
 
-        """
-
-        >>> e = exp(X)
-        >>> Equal( e, D(e) )
-        True
-        >>> Equal( e, integral(e, 1) )
-        True
-        >>> Equal( log(e), X )
-        True
-        >>> d = exp(3*X*X)
-        >>> Equal(d*e, exp(X + 3*X**2))
-        True
-
-        """
         f0 = self.zero
         if is_powerseries( f0 ):
             c0 = exp(f0)
@@ -495,6 +500,11 @@
     def log( self ):
         """
 
+        Implements the logarithm on power series. This function is based on P. Donis 
+        implementation.
+
+        Examples:
+
         >>> l = log(1+X) 
         >>> Equal( 3*l, log((1+X)*(1+X)*(1+X)) )
         True
@@ -518,6 +528,11 @@
         return PowerSeries(_log)
 
     def D( self, n=1 ):
+        """
+
+        Gives the term-wise derivative of a power series. 
+
+        """
         if n == 1:
             @memoizedGenerator
             def _D():
@@ -532,6 +547,12 @@
             raise ValueError("Can't take %d-th derivative" % n)
 
     def integral( self, const=0 ):
+        """
+
+        Gives the term-wise integral of a power series. 
+
+        """
+
         @memoizedGenerator
         def _int():
             return chain( (const,), starmap( lambda n,x: F(1,n+1)*x, enumerate(self) ) )
@@ -557,6 +578,22 @@
     return f.integral(const)
 
 def tensor( *args ):
+    """
+    
+    Multiplies two power series and concatinates the variables. That means 
+    if f_1, ..., f_n are given as arguments, tensor calculates,
+
+    f_1(X_1, ..., X_n) f_2(X_(n+1), ..., X_m) f_3(X_(m+1), ... ) ...
+
+    Example:
+
+    >>> A = exp(X)
+    >>> B = log(1+X)
+
+    >>> Equal( tensor(A,B)(X,X), A*B )
+    True
+    """
+
     if len(args) == 1:
         return args[0]
     elif len(args) == 2:
@@ -565,7 +602,7 @@
         if not is_powerseries(f0) or not is_powerseries(f1):
             return f0 * f1
         else:
-            return f0.deep_apply( lambda x: tensor(x, f1) )
+            return f0.deep_map( lambda x: tensor(x, f1) )
     elif len(args) > 2:
         return tensor( args[0], tensor( *args[1:] ) )
     else:
@@ -704,146 +741,6 @@
 
     return SOL
 
-<<<<<<< HEAD
-=======
-def D( f, n=1 ):
-    """
-
-    Gives the term-wise derivative of a power series. 
-
-    """
-
-    if n == 1:
-        @memoizedGenerator
-        def _D():
-            return starmap( lambda n,x: (n+1)*x, enumerate(f.tail) )
-
-        return PowerSeries(_D)
-    elif n == 0:
-        return f
-    elif isinstance(n, int) and n > 1:
-        return D( D(f), n-1 )
-    else:
-        raise ValueError("Can't take %d-th derivative" % n)
-
-def integral( f, const=0 ):
-    """
-
-    Gives the term-wise integral of a power series. 
-
-    """
-
-    @memoizedGenerator
-    def _int():
-        return chain( (const,), starmap( lambda n,x: F(1,n+1)*x, enumerate(f) ) )
-
-    return PowerSeries(_int)
-
-def tensor( *args ):
-    """
-    
-    Multiplies two power series and concatinates the variables. That means 
-    if f_1, ..., f_n are given as arguments, tensor calculates,
-
-    f_1(X_1, ..., X_n) f_2(X_(n+1), ..., X_m) f_3(X_(m+1), ... ) ...
-
-    Example:
-
-    >>> A = exp(X)
-    >>> B = log(1+X)
-
-    >>> Equal( tensor(A,B)(X,X), A*B )
-    True
-    """
-
-    if len(args) == 1:
-        return args[0]
-    elif len(args) > 2:
-        return tensor( args[0], tensor( *args[1:] ) )
-    elif len(args) == 2:
-        f0, f1 = args[0], args[1]
-
-        if not is_powerseries(f0) or not is_powerseries(f1):
-            return f0 * f1
-        else:
-            return f0.deep_map( lambda x: tensor(x, f1) )
-    else:
-        return 0
-
-def exp( f ):
-    """
-
-    Implements the exponential on power series. This function is based on P. Donis 
-    implementation.
-
-    Examples:
-
-    >>> e = exp(X)
-    >>> Equal( e, D(e) )
-    True
-    >>> Equal( e, integral(e, 1) )
-    True
-    >>> Equal( log(e), X )
-    True
-    >>> d = exp(3*X*X)
-    >>> Equal(d*e, exp(X + 3*X**2))
-    True
-
-    """
-    f0 = f.zero
-    if is_powerseries( f0 ):
-        c0 = exp(f0)
-    elif f0 == 0:
-        c0 = 1
-    else:
-        raise ValueError("Can't take exp of powerseries with non-zero constant term")
-
-    if not is_powerseries(f):
-        if f == 0:
-            return 1
-        else:
-            raise ValueError("You can't calculate exp of %d with the powerseries package" % f)
-
-
-    @memoizedGenerator
-    def _exp():
-        for term in integral( E * D(f), c0 ):
-            yield term
-
-    E = PowerSeries(_exp)
-    return E
-
-def log( f ):
-    """
-
-    Implements the logarithm on power series. This function is based on P. Donis 
-    implementation.
-
-    Examples:
-
-    >>> l = log(1+X) 
-    >>> Equal( 3*l, log((1+X)*(1+X)*(1+X)) )
-    True
-    >>> Equal( D(l), 1/(1+X) )
-    True
-
-    """
-    f0 = f.zero
-    if is_powerseries( f0 ):
-        c0 = log(f0)
-    elif f0 == 1:
-        c0 = 0
-    else:
-        raise ValueError("Can't take log of powerseries with non-unit constant term")
-
-    @memoizedGenerator
-    def _log():
-        for term in integral( D(f)/f, c0 ):
-            yield term
-
-    return PowerSeries(_log)
-
->>>>>>> 9b4d07d1
 ZERO = PowerSeries()
 I = 1 + ZERO
 X = I.xmul
